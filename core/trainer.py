# -*- coding: utf-8 -*-
import datetime
import logging
import os
import builtins
<<<<<<< HEAD
from logging import ERROR, getLogger
=======
from logging import getLogger
>>>>>>> 0f35ca33
from time import time

import torch
import yaml
from torch import nn
import torch.distributed as dist

from queue import Queue
import core.model as arch
from core.data import get_dataloader
from core.utils import (
    AverageMeter,
    ModelType,
    SaveType,
    TensorboardWriter,
    count_parameters,
    create_dirs,
    get_local_time,
    init_logger_config,
    init_seed,
    prepare_device,
    save_model,
    get_instance,
    data_prefetcher,
)


class Trainer(object):
    """
    The trainer.

    Build a trainer from config dict, set up optimizer, model, etc. Train/test/val and log.
    """

    def __init__(self, rank, config):
        self.rank = rank
        self.config = config
<<<<<<< HEAD
        self.config["rank"] = rank
        self.distribute = self.config["n_gpu"] > 1
=======
>>>>>>> 0f35ca33
        (
            self.result_path,
            self.log_path,
            self.checkpoints_path,
            self.viz_path,
        ) = self._init_files(config)
        self.logger = self._init_logger()
<<<<<<< HEAD
        self.device, self.list_ids = self._init_device(rank, config)
        self.writer = self._init_writer(self.viz_path)
        self.train_meter, self.val_meter, self.test_meter = self._init_meter()
        print(self.config)
=======
        self.device, self.list_ids = self._init_device(config)
        self.writer = TensorboardWriter(self.viz_path)
        self.train_meter, self.val_meter, self.test_meter = self._init_meter()
        print(config)
>>>>>>> 0f35ca33
        self.model, self.model_type = self._init_model(config)
        (
            self.train_loader,
            self.val_loader,
            self.test_loader,
        ) = self._init_dataloader(config)
        self.optimizer, self.scheduler, self.from_epoch = self._init_optim(config)

    def train_loop(self, rank):
        """
        The normal train loop: train-val-test and save model when val-acc increases.
        """
        best_val_acc = float("-inf")
        best_test_acc = float("-inf")
        experiment_begin = time()
        for epoch_idx in range(self.from_epoch + 1, self.config["epoch"]):
<<<<<<< HEAD
            if self.distribute and self.model_type == ModelType.FINETUNING:
                self.train_loader.sampler.set_epoch(epoch_idx)
            print("============ Train on the train set ============")
            print("learning rate: {}".format(self.scheduler.get_last_lr()))
=======
            print("============ Train on the train set ============")
>>>>>>> 0f35ca33
            train_acc = self._train(epoch_idx)
            print(" * Acc@1 {:.3f} ".format(train_acc))
            print("============ Validation on the val set ============")
            val_acc = self._validate(epoch_idx, is_test=False)
            print(" * Acc@1 {:.3f} Best acc {:.3f}".format(val_acc, best_val_acc))
            print("============ Testing on the test set ============")
            test_acc = self._validate(epoch_idx, is_test=True)
            print(" * Acc@1 {:.3f} Best acc {:.3f}".format(test_acc, best_test_acc))
            time_scheduler = self._cal_time_scheduler(experiment_begin, epoch_idx)
            print(" * Time: {}".format(time_scheduler))
<<<<<<< HEAD
            self.scheduler.step()
=======
>>>>>>> 0f35ca33

            if self.rank == 0:
                if val_acc > best_val_acc:
                    best_val_acc = val_acc
                    best_test_acc = test_acc
                    self._save_model(epoch_idx, SaveType.BEST)

                if epoch_idx != 0 and epoch_idx % self.config["save_interval"] == 0:
                    self._save_model(epoch_idx, SaveType.NORMAL)

                self._save_model(epoch_idx, SaveType.LAST)

<<<<<<< HEAD
        if self.rank == 0:
            print(
                "End of experiment, took {}".format(
                    str(datetime.timedelta(seconds=int(time() - experiment_begin)))
                )
            )
            print("Result DIR: {}".format(self.result_path))
=======
            self.scheduler.step()
        print(
            "End of experiment, took {}".format(
                str(datetime.timedelta(seconds=int(time() - experiment_begin)))
            )
        )
        print("Result DIR: {}".format(self.result_path))
>>>>>>> 0f35ca33

    def _train(self, epoch_idx):
        """
        The train stage.

        Args:
            epoch_idx (int): Epoch index.

        Returns:
            float: Acc.
        """
        self.model.train()

        meter = self.train_meter
        meter.reset()
        episode_size = 1 if self.model_type == ModelType.FINETUNING else self.config["episode_size"]

        end = time()
        log_scale = 1 if self.model_type == ModelType.FINETUNING else episode_size

        prefetcher = data_prefetcher(self.train_loader)
        batch = prefetcher.next()
        batch_idx = -1
        while batch is not None:
            batch_idx += 1
            if self.rank == 0:
                self.writer.set_step(epoch_idx * len(self.train_loader) + batch_idx * episode_size)

            # visualize the weight
            if self.rank == 0 and self.config["log_paramerter"]:
                for i, (name, param) in enumerate(self.model.named_parameters()):
                    if "bn" not in name:
                        save_name = name.replace(".", "/")
                        self.writer.add_histogram(save_name, param)

            meter.update("data_time", time() - end)

            # calculate the output
            calc_begin = time()
            output, acc, loss = self.model(batch)

            # compute gradients
            self.optimizer.zero_grad()
            loss.backward()
            self.optimizer.step()
            meter.update("calc_time", time() - calc_begin)

            # measure accuracy and record loss
            meter.update("loss", loss.item())
            meter.update("acc1", acc)

            # measure elapsed time
            meter.update("batch_time", time() - end)

            # print the intermediate results
            if ((batch_idx + 1) * log_scale % self.config["log_interval"] == 0) or (
                batch_idx + 1
            ) * episode_size >= len(self.train_loader) * log_scale:
                info_str = (
                    "Epoch-({}): [{}/{}]\t"
                    "Time {:.3f} ({:.3f})\t"
                    "Calc {:.3f} ({:.3f})\t"
                    "Data {:.3f} ({:.3f})\t"
                    "Loss {:.3f} ({:.3f})\t"
                    "Acc@1 {:.3f} ({:.3f})".format(
                        epoch_idx,
                        (batch_idx + 1) * log_scale,
                        len(self.train_loader) * log_scale,
                        meter.last("batch_time"),
                        meter.avg("batch_time"),
                        meter.last("calc_time"),
                        meter.avg("calc_time"),
                        meter.last("data_time"),
                        meter.avg("data_time"),
                        meter.last("loss"),
                        meter.avg("loss"),
                        meter.last("acc1"),
                        meter.avg("acc1"),
                    )
                )
                print(info_str)
            end = time()

            batch = prefetcher.next()

        return meter.avg("acc1")

    def _validate(self, epoch_idx, is_test=False):
        """
        The val/test stage.

        Args:
            epoch_idx (int): Epoch index.

        Returns:
            float: Acc.
        """
        # switch to evaluate mode
        self.model.eval()
        if self.distribute:
            self.model.module.reverse_setting_info()
        else:
            self.model.reverse_setting_info()
        meter = self.test_meter if is_test else self.val_meter
        meter.reset()
        episode_size = self.config["episode_size"]

        end = time()
        enable_grad = self.model_type != ModelType.METRIC
        log_scale = self.config["episode_size"]
        with torch.set_grad_enabled(enable_grad):
            loader = self.test_loader if is_test else self.val_loader
            prefetcher = data_prefetcher(loader)
            batch = prefetcher.next()
            batch_idx = -1
            while batch is not None:
                batch_idx += 1
                if self.rank == 0:
                    self.writer.set_step(
                        int(
                            (epoch_idx * len(loader) + batch_idx * episode_size)
                            * self.config["tb_scale"]
                        )
                    )

                meter.update("data_time", time() - end)

                # calculate the output
                calc_begin = time()
                output, acc = self.model(batch)
                meter.update("calc_time", time() - calc_begin)

                # measure accuracy and record loss
                meter.update("acc1", acc)

                # measure elapsed time
                meter.update("batch_time", time() - end)

                if ((batch_idx + 1) * log_scale % self.config["log_interval"] == 0) or (
                    batch_idx + 1
                ) * episode_size >= len(self.val_loader) * log_scale:
                    info_str = (
                        "Epoch-({}): [{}/{}]\t"
                        "Time {:.3f} ({:.3f})\t"
                        "Calc {:.3f} ({:.3f})\t"
                        "Data {:.3f} ({:.3f})\t"
                        "Acc@1 {:.3f} ({:.3f})".format(
                            epoch_idx,
                            (batch_idx + 1) * log_scale,
                            len(self.val_loader) * log_scale,
                            meter.last("batch_time"),
                            meter.avg("batch_time"),
                            meter.last("calc_time"),
                            meter.avg("calc_time"),
                            meter.last("data_time"),
                            meter.avg("data_time"),
                            meter.last("acc1"),
                            meter.avg("acc1"),
                        )
                    )
                    print(info_str)
                end = time()

                batch = prefetcher.next()
        if self.distribute:
            self.model.module.reverse_setting_info()
        else:
            self.model.reverse_setting_info()
        return meter.avg("acc1")

    def _init_files(self, config):
        """
        Init result_path(checkpoints_path, log_path, viz_path) from the config dict.

        Args:
            config (dict): Parsed config file.

        Returns:
            tuple: A tuple of (result_path, log_path, checkpoints_path, viz_path).
        """
        # you should ensure that data_root name contains its true name
        base_dir = "{}-{}-{}-{}-{}".format(
            config["classifier"]["name"],
            config["data_root"].split("/")[-1],
            config["backbone"]["name"],
            config["way_num"],
            config["shot_num"],
        )
        result_dir = (
            base_dir
            + "{}-{}".format(
                ("-" + config["tag"]) if config["tag"] is not None else "", get_local_time()
            )
            if config["log_name"] is None
            else config["log_name"]
        )
        result_path = os.path.join(config["result_root"], result_dir)
        # print("Result DIR: " + result_path)
        checkpoints_path = os.path.join(result_path, "checkpoints")
        log_path = os.path.join(result_path, "log_files")
        viz_path = os.path.join(log_path, "tfboard_files")
        if self.rank == 0:
            create_dirs([result_path, log_path, checkpoints_path, viz_path])

            with open(os.path.join(result_path, "config.yaml"), "w", encoding="utf-8") as fout:
                fout.write(yaml.dump(config))

<<<<<<< HEAD
=======
        with open(os.path.join(result_path, "config.yaml"), "w", encoding="utf-8") as fout:
            fout.write(yaml.dump(config))

>>>>>>> 0f35ca33
        init_logger_config(
            config["log_level"],
            log_path,
            config["classifier"]["name"],
            config["backbone"]["name"],
            rank=self.rank,
        )

        return result_path, log_path, checkpoints_path, viz_path
    
    def _init_logger(self):
        self.logger = getLogger(__name__)
        
        # hack print
        def use_logger(msg, level="info"):
            if level == "info":
                self.logger.info(msg)
            else:
                raise("Not implemente {} level log".format(level))
            
        builtins.print = use_logger
        
        return self.logger

    def _init_logger(self):
        self.logger = getLogger(__name__)

        # hack print
        def use_logger(
            *msg, level="info", all_rank=False
        ):  # if neccessary, you need to specific the `level` and `all_rank` params
            if self.rank != 0 and not all_rank:
                return
            try:
                for m in msg:
                    if self.rank == 0:
                        getattr(self.logger, level)(m)
                    else:
                        getattr(logging, level)(m)
            except os.error:
                raise ("logging have no {} level".format(level))

        builtins.print = use_logger

        return self.logger

    def _init_dataloader(self, config):
        """
        Init dataloaders.(train_loader, val_loader and test_loader)

        Args:
            config (dict): Parsed config file.

        Returns:
            tuple: A tuple of (train_loader, val_loader and test_loader).
        """
        self._check_data_config()
        distribute = self.distribute
        train_loader = get_dataloader(config, "train", self.model_type, distribute)
        val_loader = get_dataloader(config, "val", self.model_type, distribute)
        test_loader = get_dataloader(config, "test", self.model_type, distribute)

        return train_loader, val_loader, test_loader

    def _init_model(self, config):
        """
        Init model(backbone+classifier) from the config dict and load the pretrained params or resume from a
        checkpoint, then parallel if necessary .

        Args:
            config (dict): Parsed config file.

        Returns:
            tuple: A tuple of the model and model's type.
        """
        emb_func = get_instance(arch, "backbone", config)
        model_kwargs = {
            "way_num": config["way_num"],
            "shot_num": config["shot_num"] * config["augment_times"],
            "query_num": config["query_num"],
            "test_way": config["test_way"],
            "test_shot": config["test_shot"] * config["augment_times"],
            "test_query": config["test_query"],
            "emb_func": emb_func,
            "device": self.device,
        }
        model = get_instance(arch, "classifier", config, **model_kwargs)

        print(model)
        print("Trainable params in the model: {}".format(count_parameters(model)))
        # FIXME: May be inaccurate

        if self.config["pretrain_path"] is not None:
<<<<<<< HEAD
            print("load pretraining emb_func from {}".format(self.config["pretrain_path"]))
=======
            print(
                "load pretraining emb_func from {}".format(self.config["pretrain_path"])
            )
>>>>>>> 0f35ca33
            state_dict = torch.load(self.config["pretrain_path"], map_location="cpu")
            msg = model.emb_func.load_state_dict(state_dict, strict=False)

            if len(msg.missing_keys) != 0:
                print("Missing keys:{}".format(msg.missing_keys), level="warning")
            if len(msg.unexpected_keys) != 0:
                print("Unexpected keys:{}".format(msg.unexpected_keys), level="warning")

        if self.config["resume"]:
            resume_path = os.path.join(self.config["resume_path"], "checkpoints", "model_last.pth")
            print("load the resume model checkpoints dict from {}.".format(resume_path))
            state_dict = torch.load(resume_path, map_location="cpu")["model"]
            msg = model.load_state_dict(state_dict, strict=False)

            if len(msg.missing_keys) != 0:
                print("missing keys:{}".format(msg.missing_keys), level="warning")
            if len(msg.unexpected_keys) != 0:
                print("unexpected keys:{}".format(msg.unexpected_keys), level="warning")

        if self.distribute:
            # higher order grad of BN in multi gpu will conflict with syncBN
            # FIXME MAML with multi GPU is conflict with syncBN
            if not (self.config["classifier"]["name"] in ["MAML"] and self.config["n_gpu"] > 1):
                model = nn.SyncBatchNorm.convert_sync_batchnorm(model)
            else:
                print(
                    "{} with multi GPU will conflict with syncBN".format(
                        self.config["classifier"]["name"]
                    ),
                    level="warn",
                )
            model = model.to(self.rank)
            model = nn.parallel.DistributedDataParallel(
                model, device_ids=[self.rank], output_device=self.rank, find_unused_parameters=True
            )

            return model, model.module.model_type
        else:
            model = model.to(self.rank)

            return model, model.model_type

    def _init_optim(self, config):
        """
        Init the optimizers and scheduler from config, if necessary, load the state dict from a checkpoint.

        Args:
            config (dict): Parsed config file.

        Returns:
            tuple: A tuple of optimizer, scheduler and epoch_index.
        """
        params_idx = []
        params_dict_list = []
        if config["optimizer"]["other"] is not None:
            for key, value in config["optimizer"]["other"].items():
                if self.distribute:
                    sub_model = getattr(self.model.module, key)
                else:
                    sub_model = getattr(self.model, key)
                params_idx.extend(list(map(id, sub_model.parameters())))
                if value is None:
                    for p in sub_model.parameters():
                        p.requires_grad = False
                else:
                    param_dict = {"params": sub_model.parameters()}
                    if isinstance(value, float):
                        param_dict.update({"lr": value})
                    elif isinstance(value, dict):
                        param_dict.update(value)
                    else:
                        raise Exception("Wrong config in optimizer.other")
                    params_dict_list.append(param_dict)

        params_dict_list.append(
            {"params": filter(lambda p: id(p) not in params_idx, self.model.parameters())}
        )
        optimizer = get_instance(torch.optim, "optimizer", config, params=params_dict_list)
<<<<<<< HEAD
        scheduler = get_instance(
            torch.optim.lr_scheduler, "lr_scheduler", config, optimizer=optimizer
        )
=======
        if config["lr_scheduler"]["name"] == "LambdaLR":
            scheduler = torch.optim.lr_scheduler.LambdaLR(optimizer, lr_lambda=eval(config["lr_scheduler"]["kwargs"]["lr_lambda"]), last_epoch=-1)
        else:
            scheduler = get_instance(
                torch.optim.lr_scheduler, "lr_scheduler", config, optimizer=optimizer
            )
>>>>>>> 0f35ca33
        print(optimizer)
        from_epoch = -1
        if self.config["resume"]:
            resume_path = os.path.join(self.config["resume_path"], "checkpoints", "model_last.pth")
            print(
                "load the optimizer, lr_scheduler and epoch checkpoints dict from {}.".format(
                    resume_path
                )
            )
            all_state_dict = torch.load(resume_path, map_location="cpu")
            state_dict = all_state_dict["optimizer"]
            optimizer.load_state_dict(state_dict)
            state_dict = all_state_dict["lr_scheduler"]
            scheduler.load_state_dict(state_dict)
            from_epoch = all_state_dict["epoch"]
            print("model resume from the epoch {}".format(from_epoch))

        return optimizer, scheduler, from_epoch

    def _init_device(self, rank, config):
        """
        Init the devices from the config file.

        Args:
            config (dict): Parsed config file.

        Returns:
            tuple: A tuple of deviceand list_ids.
        """
        init_seed(config["seed"], config["deterministic"])
        device, list_ids = prepare_device(
            rank,
            config["device_ids"],
            config["n_gpu"],
            backend="nccl" if "dist_backend" not in self.config else self.config["dist_backend"],
            dist_url="tcp://127.0.0.1:25000"
            if "dist_url" not in self.config
            else self.config["dist_url"],
        )
        torch.cuda.set_device(self.rank)

        return device, list_ids

    def _save_model(self, epoch, save_type=SaveType.NORMAL):
        """
        Save the model, optimizer, scheduler and epoch.

        TODO

        Args:
            epoch (int): the current epoch index.
            save_type (SaveType, optional): type of (last, best). Defaults to SaveType.NORMAL.
        """
        save_model(
            self.model,
            self.optimizer,
            self.scheduler,
            self.checkpoints_path,
            "model",
            epoch,
            save_type,
            len(self.list_ids) > 1,
        )

        if save_type != SaveType.LAST:
            save_list = self.config["save_part"]
            if save_list is not None:
                for save_part in save_list:
                    save_module = self.model.module if self.distribute else self.model
                    if hasattr(save_module, save_part):
                        save_model(
                            getattr(save_module, save_part),
                            self.optimizer,
                            self.scheduler,
                            self.checkpoints_path,
                            save_part,
                            epoch,
                            save_type,
                            len(self.list_ids) > 1,
                        )
                    else:
                        print(
                            "{} is not included in {}".format(
                                save_part, self.config["classifier"]["name"]
                            ),
                            level="warning",
                        )

    def _init_meter(self):
        """
        Init the AverageMeter of train/val/test stage to cal avg... of batch_time, data_time,calc_time ,loss and acc1.

        Returns:
            tuple: A tuple of train_meter, val_meter, test_meter.
        """
        train_meter = AverageMeter(
            "train",
            ["batch_time", "data_time", "calc_time", "loss", "acc1"],
            self.writer,
        )
        val_meter = AverageMeter(
            "val",
            ["batch_time", "data_time", "calc_time", "acc1"],
            self.writer,
        )
        test_meter = AverageMeter(
            "test",
            ["batch_time", "data_time", "calc_time", "acc1"],
            self.writer,
        )

        return train_meter, val_meter, test_meter

    def _init_writer(self, viz_path):
        """
        Init the tensorboard writer.

        Return:
            writer: tensorboard writer
        """
        if self.rank == 0:
            writer = TensorboardWriter(viz_path)
            return writer
        else:
            return None

    def _check_data_config(self):
        """
        Check the config params.
        """
        # check: episode_size >= n_gpu and episode_size != 0
        assert (
            self.config["episode_size"] >= self.config["n_gpu"] and self.config["episode_size"] != 0
        )

        # check: episode_size % n_gpu == 0
        assert self.config["episode_size"] % self.config["n_gpu"] == 0

        # check: episode_num % episode_size == 0
        assert self.config["train_episode"] % self.config["episode_size"] == 0
        assert self.config["test_episode"] % self.config["episode_size"] == 0

    def _cal_time_scheduler(self, start_time, epoch_idx):
        """
        Calculate the remaining time and consuming time of the training process.

        Returns:
            str: A string similar to "00:00:00/0 days, 00:00:00". First: comsuming time; Second: total time.
        """
        total_epoch = self.config["epoch"] - self.from_epoch - 1
        now_epoch = epoch_idx - self.from_epoch

        time_consum = datetime.datetime.now() - datetime.datetime.fromtimestamp(start_time)
        time_consum -= datetime.timedelta(microseconds=time_consum.microseconds)
        time_remain = (time_consum * (total_epoch - now_epoch)) / (now_epoch)

        res_str = str(time_consum) + "/" + str(time_remain + time_consum)

        return res_str<|MERGE_RESOLUTION|>--- conflicted
+++ resolved
@@ -3,11 +3,7 @@
 import logging
 import os
 import builtins
-<<<<<<< HEAD
-from logging import ERROR, getLogger
-=======
 from logging import getLogger
->>>>>>> 0f35ca33
 from time import time
 
 import torch
@@ -45,11 +41,8 @@
     def __init__(self, rank, config):
         self.rank = rank
         self.config = config
-<<<<<<< HEAD
         self.config["rank"] = rank
         self.distribute = self.config["n_gpu"] > 1
-=======
->>>>>>> 0f35ca33
         (
             self.result_path,
             self.log_path,
@@ -57,17 +50,10 @@
             self.viz_path,
         ) = self._init_files(config)
         self.logger = self._init_logger()
-<<<<<<< HEAD
         self.device, self.list_ids = self._init_device(rank, config)
         self.writer = self._init_writer(self.viz_path)
         self.train_meter, self.val_meter, self.test_meter = self._init_meter()
         print(self.config)
-=======
-        self.device, self.list_ids = self._init_device(config)
-        self.writer = TensorboardWriter(self.viz_path)
-        self.train_meter, self.val_meter, self.test_meter = self._init_meter()
-        print(config)
->>>>>>> 0f35ca33
         self.model, self.model_type = self._init_model(config)
         (
             self.train_loader,
@@ -84,14 +70,10 @@
         best_test_acc = float("-inf")
         experiment_begin = time()
         for epoch_idx in range(self.from_epoch + 1, self.config["epoch"]):
-<<<<<<< HEAD
             if self.distribute and self.model_type == ModelType.FINETUNING:
                 self.train_loader.sampler.set_epoch(epoch_idx)
             print("============ Train on the train set ============")
             print("learning rate: {}".format(self.scheduler.get_last_lr()))
-=======
-            print("============ Train on the train set ============")
->>>>>>> 0f35ca33
             train_acc = self._train(epoch_idx)
             print(" * Acc@1 {:.3f} ".format(train_acc))
             print("============ Validation on the val set ============")
@@ -102,10 +84,7 @@
             print(" * Acc@1 {:.3f} Best acc {:.3f}".format(test_acc, best_test_acc))
             time_scheduler = self._cal_time_scheduler(experiment_begin, epoch_idx)
             print(" * Time: {}".format(time_scheduler))
-<<<<<<< HEAD
             self.scheduler.step()
-=======
->>>>>>> 0f35ca33
 
             if self.rank == 0:
                 if val_acc > best_val_acc:
@@ -118,7 +97,6 @@
 
                 self._save_model(epoch_idx, SaveType.LAST)
 
-<<<<<<< HEAD
         if self.rank == 0:
             print(
                 "End of experiment, took {}".format(
@@ -126,15 +104,6 @@
                 )
             )
             print("Result DIR: {}".format(self.result_path))
-=======
-            self.scheduler.step()
-        print(
-            "End of experiment, took {}".format(
-                str(datetime.timedelta(seconds=int(time() - experiment_begin)))
-            )
-        )
-        print("Result DIR: {}".format(self.result_path))
->>>>>>> 0f35ca33
 
     def _train(self, epoch_idx):
         """
@@ -342,12 +311,6 @@
             with open(os.path.join(result_path, "config.yaml"), "w", encoding="utf-8") as fout:
                 fout.write(yaml.dump(config))
 
-<<<<<<< HEAD
-=======
-        with open(os.path.join(result_path, "config.yaml"), "w", encoding="utf-8") as fout:
-            fout.write(yaml.dump(config))
-
->>>>>>> 0f35ca33
         init_logger_config(
             config["log_level"],
             log_path,
@@ -441,13 +404,7 @@
         # FIXME: May be inaccurate
 
         if self.config["pretrain_path"] is not None:
-<<<<<<< HEAD
             print("load pretraining emb_func from {}".format(self.config["pretrain_path"]))
-=======
-            print(
-                "load pretraining emb_func from {}".format(self.config["pretrain_path"])
-            )
->>>>>>> 0f35ca33
             state_dict = torch.load(self.config["pretrain_path"], map_location="cpu")
             msg = model.emb_func.load_state_dict(state_dict, strict=False)
 
@@ -526,18 +483,12 @@
             {"params": filter(lambda p: id(p) not in params_idx, self.model.parameters())}
         )
         optimizer = get_instance(torch.optim, "optimizer", config, params=params_dict_list)
-<<<<<<< HEAD
-        scheduler = get_instance(
-            torch.optim.lr_scheduler, "lr_scheduler", config, optimizer=optimizer
-        )
-=======
         if config["lr_scheduler"]["name"] == "LambdaLR":
             scheduler = torch.optim.lr_scheduler.LambdaLR(optimizer, lr_lambda=eval(config["lr_scheduler"]["kwargs"]["lr_lambda"]), last_epoch=-1)
         else:
             scheduler = get_instance(
                 torch.optim.lr_scheduler, "lr_scheduler", config, optimizer=optimizer
             )
->>>>>>> 0f35ca33
         print(optimizer)
         from_epoch = -1
         if self.config["resume"]:

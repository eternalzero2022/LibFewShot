--- conflicted
+++ resolved
@@ -90,11 +90,7 @@
 
         output = torch.cat(output_list, dim=0)
 
-<<<<<<< HEAD
-        acc = accuracy(output, query_target.view(-1))
-=======
         acc = accuracy(output, query_target.contiguous().reshape(-1))
->>>>>>> 97d71006
 
         return output, acc
 
